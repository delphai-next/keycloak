<<<<<<< HEAD
package org.keycloak.models.utils;

import org.keycloak.models.AuthenticationExecutionModel;
import org.keycloak.models.AuthenticationFlowModel;
import org.keycloak.models.AuthenticatorConfigModel;
import org.keycloak.models.RealmModel;
import org.keycloak.models.RequiredCredentialModel;

import java.util.HashMap;
import java.util.Map;

/**
 * @author <a href="mailto:bill@burkecentral.com">Bill Burke</a>
 * @version $Revision: 1 $
 */
public class DefaultAuthenticationFlows {

    public static final String REGISTRATION_FLOW = "registration";
    public static final String REGISTRATION_FORM_FLOW = "registration form";
    public static final String BROWSER_FLOW = "browser";
    public static final String LOGIN_FORMS_FLOW = "forms";

    public static void addFlows(RealmModel realm) {
        if (realm.getFlowByAlias(BROWSER_FLOW) == null) browserFlow(realm);
        if (realm.getFlowByAlias(REGISTRATION_FLOW) == null) registrationFlow(realm);
    }
    public static void migrateFlows(RealmModel realm) {
        browserFlow(realm, true);
        if (realm.getFlowByAlias(REGISTRATION_FLOW) == null) registrationFlow(realm);
    }




    public static void registrationFlow(RealmModel realm) {
        AuthenticationFlowModel registrationFlow = new AuthenticationFlowModel();
        registrationFlow.setAlias(REGISTRATION_FLOW);
        registrationFlow.setDescription("registration flow");
        registrationFlow.setProviderId("basic-flow");
        registrationFlow.setTopLevel(true);
        registrationFlow.setBuiltIn(true);
        registrationFlow = realm.addAuthenticationFlow(registrationFlow);

        AuthenticationFlowModel registrationFormFlow = new AuthenticationFlowModel();
        registrationFormFlow.setAlias(REGISTRATION_FORM_FLOW);
        registrationFormFlow.setDescription("registration form");
        registrationFormFlow.setProviderId("form-flow");
        registrationFormFlow.setTopLevel(false);
        registrationFormFlow.setBuiltIn(true);
        registrationFormFlow = realm.addAuthenticationFlow(registrationFormFlow);

        AuthenticationExecutionModel execution;

        execution = new AuthenticationExecutionModel();
        execution.setParentFlow(registrationFlow.getId());
        execution.setRequirement(AuthenticationExecutionModel.Requirement.REQUIRED);
        execution.setAuthenticator("registration-page-form");
        execution.setPriority(10);
        execution.setUserSetupAllowed(false);
        execution.setAutheticatorFlow(true);
        execution.setFlowId(registrationFormFlow.getId());
        realm.addAuthenticatorExecution(execution);

        execution = new AuthenticationExecutionModel();
        execution.setParentFlow(registrationFormFlow.getId());
        execution.setRequirement(AuthenticationExecutionModel.Requirement.REQUIRED);
        execution.setAuthenticator("registration-user-creation");
        execution.setPriority(20);
        execution.setUserSetupAllowed(false);
        execution.setAutheticatorFlow(false);
        realm.addAuthenticatorExecution(execution);

        execution = new AuthenticationExecutionModel();
        execution.setParentFlow(registrationFormFlow.getId());
        execution.setRequirement(AuthenticationExecutionModel.Requirement.REQUIRED);
        execution.setAuthenticator("registration-profile-action");
        execution.setPriority(40);
        execution.setUserSetupAllowed(false);
        execution.setAutheticatorFlow(false);
        realm.addAuthenticatorExecution(execution);

        execution = new AuthenticationExecutionModel();
        execution.setParentFlow(registrationFormFlow.getId());
        execution.setRequirement(AuthenticationExecutionModel.Requirement.REQUIRED);
        execution.setAuthenticator("registration-password-action");
        execution.setPriority(50);
        execution.setUserSetupAllowed(false);
        execution.setAutheticatorFlow(false);
        realm.addAuthenticatorExecution(execution);

        //AuthenticatorConfigModel captchaConfig = new AuthenticatorConfigModel();
        //captchaConfig.setAlias("Recaptcha Config");
        //Map<String, String> config = new HashMap<>();
        //config.put("site.key", "6LcFEAkTAAAAAOaY-5RJk3zIYw4AalNtqfac27Bn");
        //config.put("secret", "6LcFEAkTAAAAAM0SErEs9NlfhYpOTRj_vOVJSAMI");
        //captchaConfig.setConfig(config);
        //captchaConfig = realm.addAuthenticatorConfig(captchaConfig);
        execution = new AuthenticationExecutionModel();
        execution.setParentFlow(registrationFormFlow.getId());
        execution.setRequirement(AuthenticationExecutionModel.Requirement.DISABLED);
        execution.setAuthenticator("registration-recaptcha-action");
        execution.setPriority(60);
        execution.setUserSetupAllowed(false);
        execution.setAutheticatorFlow(false);
        //execution.setAuthenticatorConfig(captchaConfig.getId());
        realm.addAuthenticatorExecution(execution);



    }

    public static void browserFlow(RealmModel realm) {
        browserFlow(realm, false);
    }

    private static boolean hasCredentialType(RealmModel realm, String type) {
        for (RequiredCredentialModel requiredCredentialModel : realm.getRequiredCredentials()) {
            if (type.equals(requiredCredentialModel.getType())) {
                return true;
            }

        }
        return false;
    }

    public static void browserFlow(RealmModel realm, boolean migrate) {
        AuthenticationFlowModel browser = new AuthenticationFlowModel();
        browser.setAlias(BROWSER_FLOW);
        browser.setDescription("browser based authentication");
        browser.setProviderId("basic-flow");
        browser.setTopLevel(true);
        browser.setBuiltIn(true);
        browser = realm.addAuthenticationFlow(browser);
        AuthenticationExecutionModel execution = new AuthenticationExecutionModel();
        execution.setParentFlow(browser.getId());
        execution.setRequirement(AuthenticationExecutionModel.Requirement.ALTERNATIVE);
        execution.setAuthenticator("auth-cookie");
        execution.setPriority(10);
        execution.setUserSetupAllowed(false);
        execution.setAutheticatorFlow(false);
        realm.addAuthenticatorExecution(execution);
        execution = new AuthenticationExecutionModel();
        execution.setParentFlow(browser.getId());
        execution.setRequirement(AuthenticationExecutionModel.Requirement.DISABLED);
        if (migrate && hasCredentialType(realm, RequiredCredentialModel.KERBEROS.getType())) {
            execution.setRequirement(AuthenticationExecutionModel.Requirement.ALTERNATIVE);

        }
        execution.setAuthenticator("auth-spnego");
        execution.setPriority(20);
        execution.setUserSetupAllowed(false);
        execution.setAutheticatorFlow(false);
        realm.addAuthenticatorExecution(execution);


        AuthenticationFlowModel forms = new AuthenticationFlowModel();
        forms.setTopLevel(false);
        forms.setBuiltIn(true);
        forms.setAlias(LOGIN_FORMS_FLOW);
        forms.setDescription("Username, password, otp and other auth forms.");
        forms.setProviderId("basic-flow");
        forms = realm.addAuthenticationFlow(forms);
        execution = new AuthenticationExecutionModel();
        execution.setParentFlow(browser.getId());
        execution.setRequirement(AuthenticationExecutionModel.Requirement.ALTERNATIVE);
        execution.setFlowId(forms.getId());
        execution.setPriority(30);
        execution.setUserSetupAllowed(false);
        execution.setAutheticatorFlow(true);
        realm.addAuthenticatorExecution(execution);

        // forms
        // Username Password processing
        execution = new AuthenticationExecutionModel();
        execution.setParentFlow(forms.getId());
        execution.setRequirement(AuthenticationExecutionModel.Requirement.REQUIRED);
        execution.setAuthenticator("auth-username-password-form");
        execution.setPriority(10);
        execution.setUserSetupAllowed(false);
        execution.setAutheticatorFlow(false);
        realm.addAuthenticatorExecution(execution);

        // otp processing
        execution = new AuthenticationExecutionModel();
        execution.setParentFlow(forms.getId());
        execution.setRequirement(AuthenticationExecutionModel.Requirement.OPTIONAL);
        if (migrate && hasCredentialType(realm, RequiredCredentialModel.TOTP.getType())) {
            execution.setRequirement(AuthenticationExecutionModel.Requirement.REQUIRED);

        }

        execution.setAuthenticator("auth-otp-form");
        execution.setPriority(20);
        execution.setUserSetupAllowed(true);
        execution.setAutheticatorFlow(false);
        realm.addAuthenticatorExecution(execution);
    }
}
=======
package org.keycloak.models.utils;

import org.keycloak.models.AuthenticationExecutionModel;
import org.keycloak.models.AuthenticationFlowModel;
import org.keycloak.models.AuthenticatorConfigModel;
import org.keycloak.models.RealmModel;

import java.util.HashMap;
import java.util.Map;

/**
 * @author <a href="mailto:bill@burkecentral.com">Bill Burke</a>
 * @version $Revision: 1 $
 */
public class DefaultAuthenticationFlows {

    public static final String REGISTRATION_FLOW = "registration";
    public static final String REGISTRATION_FORM_FLOW = "registration form";
    public static final String BROWSER_FLOW = "browser";
    public static final String LOGIN_FORMS_FLOW = "forms";

    public static void addFlows(RealmModel realm) {
        if (realm.getFlowByAlias(BROWSER_FLOW) == null) browserFlow(realm);
        if (realm.getFlowByAlias(REGISTRATION_FLOW) == null) registrationFlow(realm);
    }

    public static void registrationFlow(RealmModel realm) {
        AuthenticationFlowModel registrationFlow = new AuthenticationFlowModel();
        registrationFlow.setAlias(REGISTRATION_FLOW);
        registrationFlow.setDescription("registration flow");
        registrationFlow.setProviderId("basic-flow");
        registrationFlow.setTopLevel(true);
        registrationFlow.setBuiltIn(true);
        registrationFlow = realm.addAuthenticationFlow(registrationFlow);

        AuthenticationFlowModel registrationFormFlow = new AuthenticationFlowModel();
        registrationFormFlow.setAlias(REGISTRATION_FORM_FLOW);
        registrationFormFlow.setDescription("registration form");
        registrationFormFlow.setProviderId("form-flow");
        registrationFormFlow.setTopLevel(false);
        registrationFormFlow.setBuiltIn(true);
        registrationFormFlow = realm.addAuthenticationFlow(registrationFormFlow);

        AuthenticationExecutionModel execution;

        execution = new AuthenticationExecutionModel();
        execution.setParentFlow(registrationFlow.getId());
        execution.setRequirement(AuthenticationExecutionModel.Requirement.REQUIRED);
        execution.setAuthenticator("registration-page-form");
        execution.setPriority(10);
        execution.setUserSetupAllowed(false);
        execution.setAutheticatorFlow(true);
        execution.setFlowId(registrationFormFlow.getId());
        realm.addAuthenticatorExecution(execution);

        execution = new AuthenticationExecutionModel();
        execution.setParentFlow(registrationFormFlow.getId());
        execution.setRequirement(AuthenticationExecutionModel.Requirement.REQUIRED);
        execution.setAuthenticator("registration-user-creation");
        execution.setPriority(20);
        execution.setUserSetupAllowed(false);
        execution.setAutheticatorFlow(false);
        realm.addAuthenticatorExecution(execution);

        execution = new AuthenticationExecutionModel();
        execution.setParentFlow(registrationFormFlow.getId());
        execution.setRequirement(AuthenticationExecutionModel.Requirement.REQUIRED);
        execution.setAuthenticator("registration-profile-action");
        execution.setPriority(40);
        execution.setUserSetupAllowed(false);
        execution.setAutheticatorFlow(false);
        realm.addAuthenticatorExecution(execution);

        execution = new AuthenticationExecutionModel();
        execution.setParentFlow(registrationFormFlow.getId());
        execution.setRequirement(AuthenticationExecutionModel.Requirement.REQUIRED);
        execution.setAuthenticator("registration-password-action");
        execution.setPriority(50);
        execution.setUserSetupAllowed(false);
        execution.setAutheticatorFlow(false);
        realm.addAuthenticatorExecution(execution);

        //AuthenticatorConfigModel captchaConfig = new AuthenticatorConfigModel();
        //captchaConfig.setAlias("Recaptcha Config");
        //Map<String, String> config = new HashMap<>();
        //config.put("site.key", "6LcFEAkTAAAAAOaY-5RJk3zIYw4AalNtqfac27Bn");
        //config.put("secret", "6LcFEAkTAAAAAM0SErEs9NlfhYpOTRj_vOVJSAMI");
        //captchaConfig.setConfig(config);
        //captchaConfig = realm.addAuthenticatorConfig(captchaConfig);
        execution = new AuthenticationExecutionModel();
        execution.setParentFlow(registrationFormFlow.getId());
        execution.setRequirement(AuthenticationExecutionModel.Requirement.DISABLED);
        execution.setAuthenticator("registration-recaptcha-action");
        execution.setPriority(60);
        execution.setUserSetupAllowed(false);
        execution.setAutheticatorFlow(false);
        //execution.setAuthenticatorConfig(captchaConfig.getId());
        realm.addAuthenticatorExecution(execution);



    }

    public static void browserFlow(RealmModel realm) {
        AuthenticationFlowModel browser = new AuthenticationFlowModel();
        browser.setAlias(BROWSER_FLOW);
        browser.setDescription("browser based authentication");
        browser.setProviderId("basic-flow");
        browser.setTopLevel(true);
        browser.setBuiltIn(true);
        browser = realm.addAuthenticationFlow(browser);
        AuthenticationExecutionModel execution = new AuthenticationExecutionModel();
        execution.setParentFlow(browser.getId());
        execution.setRequirement(AuthenticationExecutionModel.Requirement.ALTERNATIVE);
        execution.setAuthenticator("auth-cookie");
        execution.setPriority(10);
        execution.setUserSetupAllowed(false);
        execution.setAutheticatorFlow(false);
        realm.addAuthenticatorExecution(execution);
        execution = new AuthenticationExecutionModel();
        execution.setParentFlow(browser.getId());
        execution.setRequirement(AuthenticationExecutionModel.Requirement.DISABLED);
        execution.setAuthenticator("auth-spnego");
        execution.setPriority(20);
        execution.setUserSetupAllowed(false);
        execution.setAutheticatorFlow(false);
        realm.addAuthenticatorExecution(execution);


        AuthenticationFlowModel forms = new AuthenticationFlowModel();
        forms.setTopLevel(false);
        forms.setBuiltIn(true);
        forms.setAlias(LOGIN_FORMS_FLOW);
        forms.setDescription("Username, password, otp and other auth forms.");
        forms.setProviderId("basic-flow");
        forms = realm.addAuthenticationFlow(forms);
        execution = new AuthenticationExecutionModel();
        execution.setParentFlow(browser.getId());
        execution.setRequirement(AuthenticationExecutionModel.Requirement.ALTERNATIVE);
        execution.setFlowId(forms.getId());
        execution.setPriority(30);
        execution.setUserSetupAllowed(false);
        execution.setAutheticatorFlow(true);
        realm.addAuthenticatorExecution(execution);

        // forms
        // Username Password processing
        execution = new AuthenticationExecutionModel();
        execution.setParentFlow(forms.getId());
        execution.setRequirement(AuthenticationExecutionModel.Requirement.REQUIRED);
        execution.setAuthenticator("auth-username-password-form");
        execution.setPriority(10);
        execution.setUserSetupAllowed(false);
        execution.setAutheticatorFlow(false);
        realm.addAuthenticatorExecution(execution);

        // otp processing
        execution = new AuthenticationExecutionModel();
        execution.setParentFlow(forms.getId());
        execution.setRequirement(AuthenticationExecutionModel.Requirement.OPTIONAL);
        execution.setAuthenticator("auth-otp-form");
        execution.setPriority(20);
        execution.setUserSetupAllowed(true);
        execution.setAutheticatorFlow(false);
        realm.addAuthenticatorExecution(execution);
    }
}
>>>>>>> 22ae4ecb
<|MERGE_RESOLUTION|>--- conflicted
+++ resolved
@@ -1,4 +1,3 @@
-<<<<<<< HEAD
 package org.keycloak.models.utils;
 
 import org.keycloak.models.AuthenticationExecutionModel;
@@ -196,173 +195,4 @@
         execution.setAutheticatorFlow(false);
         realm.addAuthenticatorExecution(execution);
     }
-}
-=======
-package org.keycloak.models.utils;
-
-import org.keycloak.models.AuthenticationExecutionModel;
-import org.keycloak.models.AuthenticationFlowModel;
-import org.keycloak.models.AuthenticatorConfigModel;
-import org.keycloak.models.RealmModel;
-
-import java.util.HashMap;
-import java.util.Map;
-
-/**
- * @author <a href="mailto:bill@burkecentral.com">Bill Burke</a>
- * @version $Revision: 1 $
- */
-public class DefaultAuthenticationFlows {
-
-    public static final String REGISTRATION_FLOW = "registration";
-    public static final String REGISTRATION_FORM_FLOW = "registration form";
-    public static final String BROWSER_FLOW = "browser";
-    public static final String LOGIN_FORMS_FLOW = "forms";
-
-    public static void addFlows(RealmModel realm) {
-        if (realm.getFlowByAlias(BROWSER_FLOW) == null) browserFlow(realm);
-        if (realm.getFlowByAlias(REGISTRATION_FLOW) == null) registrationFlow(realm);
-    }
-
-    public static void registrationFlow(RealmModel realm) {
-        AuthenticationFlowModel registrationFlow = new AuthenticationFlowModel();
-        registrationFlow.setAlias(REGISTRATION_FLOW);
-        registrationFlow.setDescription("registration flow");
-        registrationFlow.setProviderId("basic-flow");
-        registrationFlow.setTopLevel(true);
-        registrationFlow.setBuiltIn(true);
-        registrationFlow = realm.addAuthenticationFlow(registrationFlow);
-
-        AuthenticationFlowModel registrationFormFlow = new AuthenticationFlowModel();
-        registrationFormFlow.setAlias(REGISTRATION_FORM_FLOW);
-        registrationFormFlow.setDescription("registration form");
-        registrationFormFlow.setProviderId("form-flow");
-        registrationFormFlow.setTopLevel(false);
-        registrationFormFlow.setBuiltIn(true);
-        registrationFormFlow = realm.addAuthenticationFlow(registrationFormFlow);
-
-        AuthenticationExecutionModel execution;
-
-        execution = new AuthenticationExecutionModel();
-        execution.setParentFlow(registrationFlow.getId());
-        execution.setRequirement(AuthenticationExecutionModel.Requirement.REQUIRED);
-        execution.setAuthenticator("registration-page-form");
-        execution.setPriority(10);
-        execution.setUserSetupAllowed(false);
-        execution.setAutheticatorFlow(true);
-        execution.setFlowId(registrationFormFlow.getId());
-        realm.addAuthenticatorExecution(execution);
-
-        execution = new AuthenticationExecutionModel();
-        execution.setParentFlow(registrationFormFlow.getId());
-        execution.setRequirement(AuthenticationExecutionModel.Requirement.REQUIRED);
-        execution.setAuthenticator("registration-user-creation");
-        execution.setPriority(20);
-        execution.setUserSetupAllowed(false);
-        execution.setAutheticatorFlow(false);
-        realm.addAuthenticatorExecution(execution);
-
-        execution = new AuthenticationExecutionModel();
-        execution.setParentFlow(registrationFormFlow.getId());
-        execution.setRequirement(AuthenticationExecutionModel.Requirement.REQUIRED);
-        execution.setAuthenticator("registration-profile-action");
-        execution.setPriority(40);
-        execution.setUserSetupAllowed(false);
-        execution.setAutheticatorFlow(false);
-        realm.addAuthenticatorExecution(execution);
-
-        execution = new AuthenticationExecutionModel();
-        execution.setParentFlow(registrationFormFlow.getId());
-        execution.setRequirement(AuthenticationExecutionModel.Requirement.REQUIRED);
-        execution.setAuthenticator("registration-password-action");
-        execution.setPriority(50);
-        execution.setUserSetupAllowed(false);
-        execution.setAutheticatorFlow(false);
-        realm.addAuthenticatorExecution(execution);
-
-        //AuthenticatorConfigModel captchaConfig = new AuthenticatorConfigModel();
-        //captchaConfig.setAlias("Recaptcha Config");
-        //Map<String, String> config = new HashMap<>();
-        //config.put("site.key", "6LcFEAkTAAAAAOaY-5RJk3zIYw4AalNtqfac27Bn");
-        //config.put("secret", "6LcFEAkTAAAAAM0SErEs9NlfhYpOTRj_vOVJSAMI");
-        //captchaConfig.setConfig(config);
-        //captchaConfig = realm.addAuthenticatorConfig(captchaConfig);
-        execution = new AuthenticationExecutionModel();
-        execution.setParentFlow(registrationFormFlow.getId());
-        execution.setRequirement(AuthenticationExecutionModel.Requirement.DISABLED);
-        execution.setAuthenticator("registration-recaptcha-action");
-        execution.setPriority(60);
-        execution.setUserSetupAllowed(false);
-        execution.setAutheticatorFlow(false);
-        //execution.setAuthenticatorConfig(captchaConfig.getId());
-        realm.addAuthenticatorExecution(execution);
-
-
-
-    }
-
-    public static void browserFlow(RealmModel realm) {
-        AuthenticationFlowModel browser = new AuthenticationFlowModel();
-        browser.setAlias(BROWSER_FLOW);
-        browser.setDescription("browser based authentication");
-        browser.setProviderId("basic-flow");
-        browser.setTopLevel(true);
-        browser.setBuiltIn(true);
-        browser = realm.addAuthenticationFlow(browser);
-        AuthenticationExecutionModel execution = new AuthenticationExecutionModel();
-        execution.setParentFlow(browser.getId());
-        execution.setRequirement(AuthenticationExecutionModel.Requirement.ALTERNATIVE);
-        execution.setAuthenticator("auth-cookie");
-        execution.setPriority(10);
-        execution.setUserSetupAllowed(false);
-        execution.setAutheticatorFlow(false);
-        realm.addAuthenticatorExecution(execution);
-        execution = new AuthenticationExecutionModel();
-        execution.setParentFlow(browser.getId());
-        execution.setRequirement(AuthenticationExecutionModel.Requirement.DISABLED);
-        execution.setAuthenticator("auth-spnego");
-        execution.setPriority(20);
-        execution.setUserSetupAllowed(false);
-        execution.setAutheticatorFlow(false);
-        realm.addAuthenticatorExecution(execution);
-
-
-        AuthenticationFlowModel forms = new AuthenticationFlowModel();
-        forms.setTopLevel(false);
-        forms.setBuiltIn(true);
-        forms.setAlias(LOGIN_FORMS_FLOW);
-        forms.setDescription("Username, password, otp and other auth forms.");
-        forms.setProviderId("basic-flow");
-        forms = realm.addAuthenticationFlow(forms);
-        execution = new AuthenticationExecutionModel();
-        execution.setParentFlow(browser.getId());
-        execution.setRequirement(AuthenticationExecutionModel.Requirement.ALTERNATIVE);
-        execution.setFlowId(forms.getId());
-        execution.setPriority(30);
-        execution.setUserSetupAllowed(false);
-        execution.setAutheticatorFlow(true);
-        realm.addAuthenticatorExecution(execution);
-
-        // forms
-        // Username Password processing
-        execution = new AuthenticationExecutionModel();
-        execution.setParentFlow(forms.getId());
-        execution.setRequirement(AuthenticationExecutionModel.Requirement.REQUIRED);
-        execution.setAuthenticator("auth-username-password-form");
-        execution.setPriority(10);
-        execution.setUserSetupAllowed(false);
-        execution.setAutheticatorFlow(false);
-        realm.addAuthenticatorExecution(execution);
-
-        // otp processing
-        execution = new AuthenticationExecutionModel();
-        execution.setParentFlow(forms.getId());
-        execution.setRequirement(AuthenticationExecutionModel.Requirement.OPTIONAL);
-        execution.setAuthenticator("auth-otp-form");
-        execution.setPriority(20);
-        execution.setUserSetupAllowed(true);
-        execution.setAutheticatorFlow(false);
-        realm.addAuthenticatorExecution(execution);
-    }
-}
->>>>>>> 22ae4ecb
+}