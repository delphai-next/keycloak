--- conflicted
+++ resolved
@@ -1,149 +1,145 @@
-package org.keycloak.services.models;
-
-import java.security.PrivateKey;
-import java.security.PublicKey;
-import java.util.List;
-import java.util.Map;
-import java.util.Set;
-
-/**
- * @author <a href="mailto:bill@burkecentral.com">Bill Burke</a>
- * @version $Revision: 1 $
- */
-public interface RealmModel {
-    String DEFAULT_REALM = "default";
-
-    String getId();
-
-    String getName();
-
-    void setName(String name);
-
-    boolean isEnabled();
-
-    void setEnabled(boolean enabled);
-
-    boolean isSslNotRequired();
-
-    void setSslNotRequired(boolean sslNotRequired);
-
-    boolean isCookieLoginAllowed();
-
-    void setCookieLoginAllowed(boolean cookieLoginAllowed);
-
-    boolean isRegistrationAllowed();
-
-    void setRegistrationAllowed(boolean registrationAllowed);
-
-    int getTokenLifespan();
-
-    void setTokenLifespan(int tokenLifespan);
-
-    int getAccessCodeLifespan();
-
-    void setAccessCodeLifespan(int accessCodeLifespan);
-
-    String getPublicKeyPem();
-
-    void setPublicKeyPem(String publicKeyPem);
-
-    String getPrivateKeyPem();
-
-    void setPrivateKeyPem(String privateKeyPem);
-
-    PublicKey getPublicKey();
-
-    void setPublicKey(PublicKey publicKey);
-
-    PrivateKey getPrivateKey();
-
-    void setPrivateKey(PrivateKey privateKey);
-
-    List<RequiredCredentialModel> getRequiredCredentials();
-
-    void addRequiredCredential(String cred);
-
-    boolean validatePassword(UserModel user, String password);
-
-    boolean validateTOTP(UserModel user, String password, String token);
-
-    void updateCredential(UserModel user, UserCredentialModel cred);
-
-    UserModel getUser(String name);
-
-    UserModel addUser(String username);
-
-    RoleModel getRole(String name);
-
-    RoleModel addRole(String name);
-
-    List<RoleModel> getRoles();
-    
-    List<RoleModel> getDefaultRoles();
-    
-    void addDefaultRole(String name);
-    
-    void updateDefaultRoles(String[] defaultRoles);
-
-    Map<String, ApplicationModel> getResourceNameMap();
-
-    List<ApplicationModel> getApplications();
-
-    ApplicationModel addApplication(String name);
-
-    boolean hasRole(UserModel user, RoleModel role);
-
-    void grantRole(UserModel user, RoleModel role);
-
-    Set<String> getRoleMappings(UserModel user);
-
-    void addScope(UserModel agent, String roleName);
-
-    Set<String> getScope(UserModel agent);
-
-    boolean isRealmAdmin(UserModel agent);
-
-    void addRealmAdmin(UserModel agent);
-
-    RoleModel getRoleById(String id);
-
-
-    List<RequiredCredentialModel> getRequiredApplicationCredentials();
-
-
-    List<RequiredCredentialModel> getRequiredOAuthClientCredentials();
-
-    boolean hasRole(UserModel user, String role);
-
-    ApplicationModel getApplicationById(String id);
-
-    void addRequiredOAuthClientCredential(String type);
-
-    void addRequiredResourceCredential(String type);
-
-    void updateRequiredCredentials(Set<String> creds);
-
-    void updateRequiredOAuthClientCredentials(Set<String> creds);
-
-    void updateRequiredApplicationCredentials(Set<String> creds);
-
-    UserModel getUserBySocialLink(SocialLinkModel socialLink);
-
-    Set<SocialLinkModel> getSocialLinks(UserModel user);
-
-    void addSocialLink(UserModel user, SocialLinkModel socialLink);
-
-    void removeSocialLink(UserModel user, SocialLinkModel socialLink);
-
-    boolean isSocial();
-
-    void setSocial(boolean social);
-
-<<<<<<< HEAD
-    List<UserModel> queryUsers(Map<String, String> parameters);
-=======
-    public boolean isAutomaticRegistrationAfterSocialLogin();
-
-    public void setAutomaticRegistrationAfterSocialLogin(boolean automaticRegistrationAfterSocialLogin);
->>>>>>> b851c118
-}
+package org.keycloak.services.models;
+
+import java.security.PrivateKey;
+import java.security.PublicKey;
+import java.util.List;
+import java.util.Map;
+import java.util.Set;
+
+/**
+ * @author <a href="mailto:bill@burkecentral.com">Bill Burke</a>
+ * @version $Revision: 1 $
+ */
+public interface RealmModel {
+    String DEFAULT_REALM = "default";
+
+    String getId();
+
+    String getName();
+
+    void setName(String name);
+
+    boolean isEnabled();
+
+    void setEnabled(boolean enabled);
+
+    boolean isSslNotRequired();
+
+    void setSslNotRequired(boolean sslNotRequired);
+
+    boolean isCookieLoginAllowed();
+
+    void setCookieLoginAllowed(boolean cookieLoginAllowed);
+
+    boolean isRegistrationAllowed();
+
+    void setRegistrationAllowed(boolean registrationAllowed);
+
+    int getTokenLifespan();
+
+    void setTokenLifespan(int tokenLifespan);
+
+    int getAccessCodeLifespan();
+
+    void setAccessCodeLifespan(int accessCodeLifespan);
+
+    String getPublicKeyPem();
+
+    void setPublicKeyPem(String publicKeyPem);
+
+    String getPrivateKeyPem();
+
+    void setPrivateKeyPem(String privateKeyPem);
+
+    PublicKey getPublicKey();
+
+    void setPublicKey(PublicKey publicKey);
+
+    PrivateKey getPrivateKey();
+
+    void setPrivateKey(PrivateKey privateKey);
+
+    List<RequiredCredentialModel> getRequiredCredentials();
+
+    void addRequiredCredential(String cred);
+
+    boolean validatePassword(UserModel user, String password);
+
+    boolean validateTOTP(UserModel user, String password, String token);
+
+    void updateCredential(UserModel user, UserCredentialModel cred);
+
+    UserModel getUser(String name);
+
+    UserModel addUser(String username);
+
+    RoleModel getRole(String name);
+
+    RoleModel addRole(String name);
+
+    List<RoleModel> getRoles();
+    
+    List<RoleModel> getDefaultRoles();
+    
+    void addDefaultRole(String name);
+    
+    void updateDefaultRoles(String[] defaultRoles);
+
+    Map<String, ApplicationModel> getResourceNameMap();
+
+    List<ApplicationModel> getApplications();
+
+    ApplicationModel addApplication(String name);
+
+    boolean hasRole(UserModel user, RoleModel role);
+
+    void grantRole(UserModel user, RoleModel role);
+
+    Set<String> getRoleMappings(UserModel user);
+
+    void addScope(UserModel agent, String roleName);
+
+    Set<String> getScope(UserModel agent);
+
+    boolean isRealmAdmin(UserModel agent);
+
+    void addRealmAdmin(UserModel agent);
+
+    RoleModel getRoleById(String id);
+
+
+    List<RequiredCredentialModel> getRequiredApplicationCredentials();
+
+
+    List<RequiredCredentialModel> getRequiredOAuthClientCredentials();
+
+    boolean hasRole(UserModel user, String role);
+
+    ApplicationModel getApplicationById(String id);
+
+    void addRequiredOAuthClientCredential(String type);
+
+    void addRequiredResourceCredential(String type);
+
+    void updateRequiredCredentials(Set<String> creds);
+
+    void updateRequiredOAuthClientCredentials(Set<String> creds);
+
+    void updateRequiredApplicationCredentials(Set<String> creds);
+
+    UserModel getUserBySocialLink(SocialLinkModel socialLink);
+
+    Set<SocialLinkModel> getSocialLinks(UserModel user);
+
+    void addSocialLink(UserModel user, SocialLinkModel socialLink);
+
+    void removeSocialLink(UserModel user, SocialLinkModel socialLink);
+
+    boolean isSocial();
+
+    void setSocial(boolean social);
+
+    public boolean isAutomaticRegistrationAfterSocialLogin();
+
+    public void setAutomaticRegistrationAfterSocialLogin(boolean automaticRegistrationAfterSocialLogin);
+}